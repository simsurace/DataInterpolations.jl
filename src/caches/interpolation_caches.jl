<<<<<<< HEAD
### Linear Interpolation
struct LinearInterpolation{uType,tType,FT,T} <: AbstractInterpolation{FT,T}
  u::uType
  t::tType
  LinearInterpolation{FT}(u,t) where FT = new{typeof(u),typeof(t),FT,eltype(u)}(u,t)
end
LinearInterpolation(u,t) = LinearInterpolation{true}(u,t)

### Quadratic Interpolation
struct QuadraticInterpolation{uType,tType,FT,T} <: AbstractInterpolation{FT,T}
  u::uType
  t::tType
  QuadraticInterpolation{FT}(u,t) where FT = new{typeof(u),typeof(t),FT,eltype(u)}(u,t)
end
QuadraticInterpolation(u,t) = QuadraticInterpolation{true}(u,t)

### Lagrange Interpolation
struct LagrangeInterpolation{uType,tType,FT,T} <: AbstractInterpolation{FT,T}
  u::uType
  t::tType
  n::Int
  LagrangeInterpolation{FT}(u,t,n) where FT = new{typeof(u),typeof(t),FT,eltype(u)}(u,t,n)
end
LagrangeInterpolation(u,t,n) = LagrangeInterpolation{true}(u,t,n)

### QuadraticSpline Interpolation
struct QuadraticSpline{uType,tType,tAType,dType,zType,FT,T} <: AbstractInterpolation{FT,T}
  u::uType
  t::tType
  tA::tAType
  d::dType
  z::zType
  QuadraticSpline{FT}(u,t,tA,d,z) where FT = new{typeof(u),typeof(t),typeof(tA),
                                                  typeof(d),typeof(z),FT,eltype(u)}(u,t,tA,d,z)
end

function QuadraticSpline(u,t)
  s = length(t)
  dl = ones(eltype(t),s-1)
  d = ones(eltype(t),s)
  du = zeros(eltype(t),s-1)
  tA = Tridiagonal(dl,d,du)
  d = zero(t)
  for i = 2:length(d)
    d[i] = 2//1 * (u[i] - u[i-1])/(t[i] - t[i-1])
  end
  z = tA\d
  QuadraticSpline{true}(u,t,tA,d,z)
end

# Cubic Spline Interpolation
struct CubicSpline{uType,tType,hType,zType,FT,T} <: AbstractInterpolation{FT,T}
  u::uType
  t::tType
  h::hType
  z::zType
  CubicSpline{FT}(u,t,h,z) where FT = new{typeof(u),typeof(t),typeof(h),typeof(z),FT,eltype(u)}(u,t,h,z)
end

function CubicSpline(u,t)
  n = length(t) - 1
  h = vcat(0, diff(t), 0)
  dl = h[2:n+1]
  d = 2 .* (h[1:n+1] .+ h[2:n+2])
  du = h[2:n+1]
  tA = LinearAlgebra.Tridiagonal(dl,d,du)
  d = zero(t)
  for i = 2:n
    d[i] = 6(u[i+1] - u[i]) / h[i+1] - 6(u[i] - u[i-1]) / h[i]
  end
  z = tA\d
  CubicSpline{true}(u,t,h[1:n+1],z)
end

### BSpline Interpolation
struct BSpline{uType,tType,pType,kType,FT,T} <: AbstractInterpolation{FT,T}
  u::uType
  t::tType
  d::Int    # degree
  p::pType  # params vector
  k::kType  # knot vector
  pVec::Symbol
  knotVec::Symbol
  BSpline{FT}(u,t,d,p,k,pVec,knotVec) where FT =  new{typeof(u),typeof(t),typeof(p),typeof(k),FT,eltype(u)}(u,t,d,p,k,pVec,knotVec)
end

function BSpline(u,t,d,pVec,knotVec)
  n = length(t)
  s = zero(eltype(u))
  p = zero(t)
  l = zeros(eltype(u),n-1)

  for i = 2:n
    s += sqrt((t[i] - t[i-1])^2 + (u[i] - u[i-1])^2)
    l[i-1] = s
  end

  a = p[1] = 0; b = p[end] = 1

  if pVec == :Uniform
    for i = 2:(n-1)
      p[i] = a + (i-1)*(b-a)/(n-1)
    end
  elseif pVec == :ArcLen
    for i = 2:(n-1)
      p[i] = a + l[i-1]/s * (b-a)
    end
  end

  ps = zero(t)
  s = zero(eltype(t))
  for i = 1:n
    s += p[i]
    ps[i] = s
  end

  lk = n + d + 1
  k = zeros(eltype(t),lk)
  for i = lk:-1:(n+1)
    k[i] = one(eltype(t))
  end

  if knotVec == :Uniform
    # uniformly spaced knot vector
    for i = (d+2):n
      k[i] = (i-d-1)//(n-d)
    end
  elseif knotVec == :Average
    # average spaced knot vector
    idx = 1
    if d+2 <= n
      k[d+2] = 1//d * ps[d]
    end
    for i = (d+3):n
      k[i] = 1//d * (ps[idx+d] - ps[idx])
      idx += 1
    end
  end
  BSpline{true}(u,t,d,p,k,pVec,knotVec)
end
=======
### Linear Interpolation
struct LinearInterpolation{uType,tType,FT,T} <: AbstractInterpolation{FT,T}
  u::uType
  t::tType
  LinearInterpolation{FT}(u,t) where FT = new{typeof(u),typeof(t),FT,eltype(u)}(u,t)
end
LinearInterpolation(u,t) = LinearInterpolation{true}(u,t)

### Quadratic Interpolation
struct QuadraticInterpolation{uType,tType,FT,T} <: AbstractInterpolation{FT,T}
  u::uType
  t::tType
  QuadraticInterpolation{FT}(u,t) where FT = new{typeof(u),typeof(t),FT,eltype(u)}(u,t)
end
QuadraticInterpolation(u,t) = QuadraticInterpolation{true}(u,t)

### Lagrange Interpolation
struct LagrangeInterpolation{uType,tType,FT,T} <: AbstractInterpolation{FT,T}
  u::uType
  t::tType
  n::Int
  LagrangeInterpolation{FT}(u,t,n) where FT = new{typeof(u),typeof(t),FT,eltype(u)}(u,t,n)
end
LagrangeInterpolation(u,t,n) = LagrangeInterpolation{true}(u,t,n)

### ZeroSpline Interpolation
struct ZeroSpline{uType,tType,dirType,FT,T} <: AbstractInterpolation{FT,T}
  u::uType
  t::tType
  dir::Symbol
  ZeroSpline{FT}(u,t,dir) where FT = new{typeof(u),typeof(t),typeof(dir),FT,eltype(u)}(u,t,dir)
end

ZeroSpline(u,t;dir=:left) = ZeroSpline{true}(u,t,dir)

### QuadraticSpline Interpolation
struct QuadraticSpline{uType,tType,tAType,dType,zType,FT,T} <: AbstractInterpolation{FT,T}
  u::uType
  t::tType
  tA::tAType
  d::dType
  z::zType
  QuadraticSpline{FT}(u,t,tA,d,z) where FT = new{typeof(u),typeof(t),typeof(tA),
                                                  typeof(d),typeof(z),FT,eltype(u)}(u,t,tA,d,z)
end

function QuadraticSpline(u,t)
  s = length(t)
  dl = ones(eltype(t),s-1)
  d = ones(eltype(t),s)
  du = zeros(eltype(t),s-1)
  tA = Tridiagonal(dl,d,du)
  d = zero(t)
  for i = 2:length(d)
    d[i] = 2//1 * (u[i] - u[i-1])/(t[i] - t[i-1])
  end
  z = tA\d
  QuadraticSpline{true}(u,t,tA,d,z)
end

# Cubic Spline Interpolation
struct CubicSpline{uType,tType,hType,zType,FT,T} <: AbstractInterpolation{FT,T}
  u::uType
  t::tType
  h::hType
  z::zType
  CubicSpline{FT}(u,t,h,z) where FT = new{typeof(u),typeof(t),typeof(h),typeof(z),FT,eltype(u)}(u,t,h,z)
end

function CubicSpline(u,t)
  n = length(t) - 1
  h = vcat(0, diff(t), 0)
  dl = h[2:n+1]
  d = 2 .* (h[1:n+1] .+ h[2:n+2])
  du = h[2:n+1]
  tA = LinearAlgebra.Tridiagonal(dl,d,du)
  d = zero(t)
  for i = 2:n
    d[i] = 6(u[i+1] - u[i]) / h[i+1] - 6(u[i] - u[i-1]) / h[i]
  end
  z = tA\d
  CubicSpline{true}(u,t,h[1:n+1],z)
end

### Loess
struct Loess{uType,tType,αType,xType,FT,T} <: AbstractInterpolation{FT,T}
  u::uType
  t::tType
  d::Int
  α::αType
  q::Int
  x::xType
  Loess{FT}(u,t,d,α,q,x) where FT = new{typeof(u),typeof(t),typeof(α),typeof(x),FT,eltype(u)}(u,t,d,α,q,x)
end

function Loess(u,t,d,α)
  n = length(t)
  q = floor(Int,n*α)
  x = Matrix{eltype(t)}(undef,n,d+1)
  x[:,1] .= one(t[1])
  for i = 2:(d+1)
    x[:,i] = t .^ (i-1)
  end
  Loess{true}(u,t,d,α,q,x)
end
>>>>>>> d055bad4
<|MERGE_RESOLUTION|>--- conflicted
+++ resolved
@@ -1,4 +1,3 @@
-<<<<<<< HEAD
 ### Linear Interpolation
 struct LinearInterpolation{uType,tType,FT,T} <: AbstractInterpolation{FT,T}
   u::uType
@@ -139,90 +138,6 @@
   end
   BSpline{true}(u,t,d,p,k,pVec,knotVec)
 end
-=======
-### Linear Interpolation
-struct LinearInterpolation{uType,tType,FT,T} <: AbstractInterpolation{FT,T}
-  u::uType
-  t::tType
-  LinearInterpolation{FT}(u,t) where FT = new{typeof(u),typeof(t),FT,eltype(u)}(u,t)
-end
-LinearInterpolation(u,t) = LinearInterpolation{true}(u,t)
-
-### Quadratic Interpolation
-struct QuadraticInterpolation{uType,tType,FT,T} <: AbstractInterpolation{FT,T}
-  u::uType
-  t::tType
-  QuadraticInterpolation{FT}(u,t) where FT = new{typeof(u),typeof(t),FT,eltype(u)}(u,t)
-end
-QuadraticInterpolation(u,t) = QuadraticInterpolation{true}(u,t)
-
-### Lagrange Interpolation
-struct LagrangeInterpolation{uType,tType,FT,T} <: AbstractInterpolation{FT,T}
-  u::uType
-  t::tType
-  n::Int
-  LagrangeInterpolation{FT}(u,t,n) where FT = new{typeof(u),typeof(t),FT,eltype(u)}(u,t,n)
-end
-LagrangeInterpolation(u,t,n) = LagrangeInterpolation{true}(u,t,n)
-
-### ZeroSpline Interpolation
-struct ZeroSpline{uType,tType,dirType,FT,T} <: AbstractInterpolation{FT,T}
-  u::uType
-  t::tType
-  dir::Symbol
-  ZeroSpline{FT}(u,t,dir) where FT = new{typeof(u),typeof(t),typeof(dir),FT,eltype(u)}(u,t,dir)
-end
-
-ZeroSpline(u,t;dir=:left) = ZeroSpline{true}(u,t,dir)
-
-### QuadraticSpline Interpolation
-struct QuadraticSpline{uType,tType,tAType,dType,zType,FT,T} <: AbstractInterpolation{FT,T}
-  u::uType
-  t::tType
-  tA::tAType
-  d::dType
-  z::zType
-  QuadraticSpline{FT}(u,t,tA,d,z) where FT = new{typeof(u),typeof(t),typeof(tA),
-                                                  typeof(d),typeof(z),FT,eltype(u)}(u,t,tA,d,z)
-end
-
-function QuadraticSpline(u,t)
-  s = length(t)
-  dl = ones(eltype(t),s-1)
-  d = ones(eltype(t),s)
-  du = zeros(eltype(t),s-1)
-  tA = Tridiagonal(dl,d,du)
-  d = zero(t)
-  for i = 2:length(d)
-    d[i] = 2//1 * (u[i] - u[i-1])/(t[i] - t[i-1])
-  end
-  z = tA\d
-  QuadraticSpline{true}(u,t,tA,d,z)
-end
-
-# Cubic Spline Interpolation
-struct CubicSpline{uType,tType,hType,zType,FT,T} <: AbstractInterpolation{FT,T}
-  u::uType
-  t::tType
-  h::hType
-  z::zType
-  CubicSpline{FT}(u,t,h,z) where FT = new{typeof(u),typeof(t),typeof(h),typeof(z),FT,eltype(u)}(u,t,h,z)
-end
-
-function CubicSpline(u,t)
-  n = length(t) - 1
-  h = vcat(0, diff(t), 0)
-  dl = h[2:n+1]
-  d = 2 .* (h[1:n+1] .+ h[2:n+2])
-  du = h[2:n+1]
-  tA = LinearAlgebra.Tridiagonal(dl,d,du)
-  d = zero(t)
-  for i = 2:n
-    d[i] = 6(u[i+1] - u[i]) / h[i+1] - 6(u[i] - u[i-1]) / h[i]
-  end
-  z = tA\d
-  CubicSpline{true}(u,t,h[1:n+1],z)
-end
 
 ### Loess
 struct Loess{uType,tType,αType,xType,FT,T} <: AbstractInterpolation{FT,T}
@@ -244,5 +159,4 @@
     x[:,i] = t .^ (i-1)
   end
   Loess{true}(u,t,d,α,q,x)
-end
->>>>>>> d055bad4
+end